"""Implementation of 2 sided CI of treatment effect."""

import math
import numpy as np
import scipy as sp
from scipy.special import comb
from itertools import filterfalse, combinations
from scipy.stats import hypergeom


def tau_twosided_ci(n11, n10, n01, n00, alpha, exact=True,
                    max_combinations=10**5, reps=10**3):
    """
    Find 2-sided 1−alpha confidence bounds for the average treatment effect.

    Assuming a randomized experiment with binary outcomes and two treatments,
    (active and control), finds the confidence bounds for tau, the average
    treatment effect.

    Parameters
    ----------
    n11 : int
        number of subjects assigned to treatment 1 who had outcome 1
    n10 : int
        number of subjects assigned to treatment 1 who had outcome 0
    n01 : int
        number of subjects assigned to treatment 0 who had outcome 1
    n00 : int
        number of subjects assigned to treatment 0 who had outcome 0
    alpha : float in (0, 1)
        The desired type 1 error level.
    exact: boolean
        Whether to compute exact result. If true, sampling distributions are
        computed by enumerating all possible samples. If false, simulations
        are used to approximate the sampling distribution.
    max_combinations: int
        Maximum amount of combinations to sample per table if exact=True
    reps: int
        Number of samples to generate if exact=False

    Returns
    -------
    Tuple of 3 items:
        [lb, ub]: lower/upper bound of the confidence interval,
        [allocation that gives lb, allocation that gives ub],
        [# tables examined, total reps across simulations]
    """
    N = n11 + n10 + n01 + n00
    n = n11 + n10                     # size of treatment sample
    t_star = n11/n - n01/(N-n)        # unbiased estimate of tau

<<<<<<< HEAD
    n_combs = int(comb(N, n,exact=True))         # total number of samples for exact ans
    if exact and n_combs > max_combinations:
        raise ValueError(f"Please raise max_combinations to {n_combs} for \
                          #exact solution.")
        
=======
    n_combs = comb(N, n, exact=True)  # total number of samples for exact ans
    if exact and n_combs > max_combinations:
        raise ValueError(f"Please raise max_combinations to {n_combs} for \
                          exact solution.")
>>>>>>> fbcc8602
    if ((alpha <= 0) or (alpha >= 1)):
        raise ValueError("Invalid value for alpha!")
    if (n11 < 0) or (n10 < 0) or (n01 < 0) or (n00 < 0):
        raise ValueError("subject count cannot be negative!")

    conf_set = {}
    n_tables, n_reps = 0, 0

    for Nt in N_generator(N, n00, n01, n10, n11):
        table = potential_outcomes(Nt)    # generate potential outcomes table
        tau = (Nt[1]-Nt[2])/N             # average treatment effect for table
        t = abs(t_star - tau)             # test statistic

        if exact:
            # generate samples
            mask = np.zeros((n_combs, N), dtype=bool)
            for i, sample in enumerate(combinations(range(N), n)):
                mask[i, sample] = True

            # calculate test statistic for each sample
            tau_hat = mask.dot(table[:, 1])/n - (~mask).dot(table[:, 0])/(N-n)
            dist = abs(tau_hat-tau)
            n_reps += n_combs

            # include in confidence set if t is within confidence bounds
            if t <= np.percentile(dist, (1-alpha)*100):
                conf_set[tau] = Nt

        else:
            mask = np.zeros((reps, N), dtype=bool)
            for i in range(reps):
                sample = np.random.choice(range(N), n, replace=False)
                mask[i, sample] = True

            tau_hat = mask.dot(table[:, 1])/n - (~mask).dot(table[:, 0])/(N-n)
            dist = abs(tau_hat-tau)
            n_reps += reps

            if t <= np.percentile(dist, (1-alpha)*100):
                conf_set[tau] = Nt

        n_tables += 1

    lower, upper = min(conf_set.keys()), max(conf_set.keys())
    lower_alloc, upper_alloc = conf_set[lower], conf_set[upper]
    return ([lower, upper], [lower_alloc, upper_alloc], [n_tables, n_reps])


def N_generator(N, n00, n01, n10, n11):
    """
    Table Generator.

    Generate tables algebraically consistent with data from an experiment
    with binary outcomes.

    Parameters
    ----------
    N : int
        number of subjects
    n00 : int
        number of subjects assigned to treatment 0 who had outcome 0
    n01 : int
        number of subjects assigned to treatment 0 who had outcome 1
    n10 : int
        number of subjects assigned to treatment 1 who had outcome 0
    n11 : int
        number of subjects assigned to treatment 1 who had outcome 1

    Returns
    -------
    Nt : list of 4 ints
    N00, subjects with potential outcome 0 under control and treatment
    N01, subjects with potential outcome 0 under control and 1 under treatment
    N10, subjects with potential outcome 1 under control and 0 under treatment
    N11, subjects with potential outcome 1 under control and treatment
    """
    for i in range(N):
        N00 = i
        for j in range(N-i):
            N01 = j
            for k in range(N-i-j):
                N10 = k
                N11 = N-i-j-k
                if filterTable([N00, N01, N10, N11], n00, n01, n10, n11):
                    yield [N00, N01, N10, N11]
                else:
                    pass


def filterTable(Nt, n00, n01, n10, n11):
    """
    Table Check.

    Check whether summary table Nt of binary outcomes is consistent with
    observed counts.

    Implements the test in Theorem 1 of Li and Ding (2016).

    Parameters:
    ----------
    Nt : list of four ints
        the table of counts of subjects with each combination of potential
        outcomes, in the order N_00, N_01, N_10, N_11
    n00 : int
        number of subjects assigned to control whose observed response was 0
    n01 : int
        number of subjects assigned to control whose observed response was 1
    n10 : int
        number of subjects assigned to treatment whose observed response was 0
    n11 : int
        number of subjects assigned to treatment whose observed response was 1

    Returns:
    --------
    ok : boolean
        True if table is consistent with the data
<<<<<<< HEAD
    '''
    
    if sum(Nt) < (n00 + n01 + n10 + n11):
=======
    """
    if int(sum(Nt)) < int(n00 + n01 + n10 + n11):
>>>>>>> fbcc8602
        raise ValueError("Number of subjects do not match!")

    if (n11 < 0) or (n10 < 0) or (n01 < 0) or (n00 < 0):
        raise ValueError("subject count cannot be negative!")
    N = np.sum(Nt)   # total subjects
    return max(0, n11-Nt[1], Nt[3]-n01, Nt[2]+Nt[3]-n10-n01) <= \
        min(Nt[3], n11, Nt[2]+Nt[3]-n01, N-Nt[1]-n01-n10)


def potential_outcomes(Nt):
    """
    make a 2xN table of potential outcomes from the 2x2 summary table Nt.

    Parameters
    ----------
    Nt : list of 4 ints
        N00, N01, N10, N11

    Returns
    -------
    po : Nx2 table of potential outcomes consistent with Nt
    """
    if len(Nt) != 4:
        raise ValueError("Table size must be 4: N00, N01, N10, N11 ")

    for i in range(len(Nt)):
        if Nt[i] < 0:
            raise ValueError("Cannot have a " +
                             "negative number as a potential outcome")
    return np.reshape(np.array([0, 0] * Nt[0] + [0, 1] * Nt[1] +
                               [1, 0] * Nt[2] + [1, 1] * Nt[3]), [-1, 2])


def hypergeom_accept(N, G, n, cl=0.975, randomized=False):
    """
    Acceptance region for a randomized hypergeometric test for sterne method
    If randomized==True, find the acceptance region for a randomized, exact 
    level-alpha test of the null hypothesis X~Hypergeom(N,G,n). 
    The acceptance region is the smallest possible. (And not, for instance, symmetric.)
    If randomized==False, find the smallest conservative acceptance region.
    Parameters
    ----------
    N : integer
        number of independent trials
    G : int
        number of "good" in population
    n : integer
        number of sample
    cl : float
        confidence level  
    ramndomized : Boolean
        return randomized exact test or conservative non-randomized test?
    Returns
    --------
    If randomized:
    I : list
        values for which the test never rejects
    If not randomized:
    I : list
        values for which the test does not reject
    """
    assert n <= N, 'impossible sample size'
    assert G <= N, 'impossible number of "good"'
    assert 0 < cl < 1, 'silly confidence level'

    alpha = 1 - cl
    prob = np.arange(0, n+1)
    I = list(prob)
    pmf = hypergeom.pmf(prob, N, G, n)
    bottom = 0
    top = n
    J = []
    prob_J = 0
    prob_tail = 0
    while prob_tail < alpha:
        p_bot = pmf[bottom]
        p_top = pmf[top]
        if p_bot < p_top:
            J = [bottom]
            prob_J = p_bot
            bottom += 1
        elif p_bot > p_top:
            J = [top]
            prob_J = p_top
            top -= 1
        else:
            if bottom < top:
                J = [bottom, top]
                prob_J = p_bot + p_top
                bottom += 1
                top -= 1
            else:
                J = [bottom]
                prob_J = p_bot
                bottom += 1
        prob_tail += prob_J
        for j in J:
            I.remove(j)
    if randomized == False:
        while prob_tail > alpha:
            j = J.pop()
            prob_tail -= pmf[j]
            I.append(j)
    return I


def hypergeom_conf_interval(n, x, N, cl=0.975, alternative="two-sided", G=None):
    """
    Confidence interval for a hypergeometric distribution parameter G, the number of good
    objects in a population in size N, based on the number x of good objects in a simple
    random sample of size n.
    Parameters
    ----------
    n : int
        The number of draws without replacement.
    x : int
        The number of "good" objects in the sample.
    N : int
        The number of objects in the population.
    cl : float in (0, 1)
        The desired confidence level.
    alternative : {"two-sided", "lower", "upper"}
        Indicates the alternative hypothesis. Defalut is two-sided
    G : int in [0, N]
        Starting point in search for confidence bounds for the hypergeometric parameter G.

    Returns
    -------
    ci_low, ci_upp : tuple
        lower and upper confidence level with coverage (at least)
        1-alpha.
    Notes
    -----
    xtol : float
        Tolerance
    rtol : float
        Tolerance
    maxiter : int
        Maximum number of iterations.
    """
    assert alternative in ("two-sided", "lower", "upper")
    assert 0 <= x <= n, 'impossible arguments'
    assert n <= N, 'impossible sample size'
    assert 0 < cl < 1, 'silly confidence level'

    if G is None:
        G = (x / n) * N
    ci_low = 0
    ci_upp = N

    if alternative == "lower" and x > 0:
        ci_low = x
        tail = hypergeom.sf(x - 1, N, ci_low, n)
        while tail < (1 - cl):
            ci_low += 1
            tail = hypergeom.sf(x - 1, N, ci_low, n)

    if alternative == "upper" and x < n:
        tail = hypergeom.sf(x, N, ci_upp, n)
        while tail > cl:
            ci_upp -= 1
            tail = hypergeom.sf(x, N, ci_upp, n)

    if alternative == 'two-sided':
        cl = 1 - (1 - cl) / 2
        eps = 0.1
        if x > 0:
            while x not in hypergeom_accept(N, ci_low, n, cl, randomized=False):
                ci_low += eps
            ci_low -= eps
            ci_low = round(ci_low)
        if x < n:
            while x not in hypergeom_accept(N, ci_upp, n, cl, randomized=False):
                ci_upp -= eps
            ci_upp += eps
            ci_upp = round(ci_upp)

    return ci_low, ci_upp<|MERGE_RESOLUTION|>--- conflicted
+++ resolved
@@ -49,18 +49,12 @@
     n = n11 + n10                     # size of treatment sample
     t_star = n11/n - n01/(N-n)        # unbiased estimate of tau
 
-<<<<<<< HEAD
-    n_combs = int(comb(N, n,exact=True))         # total number of samples for exact ans
-    if exact and n_combs > max_combinations:
-        raise ValueError(f"Please raise max_combinations to {n_combs} for \
-                          #exact solution.")
-        
-=======
+
     n_combs = comb(N, n, exact=True)  # total number of samples for exact ans
     if exact and n_combs > max_combinations:
         raise ValueError(f"Please raise max_combinations to {n_combs} for \
                           exact solution.")
->>>>>>> fbcc8602
+
     if ((alpha <= 0) or (alpha >= 1)):
         raise ValueError("Invalid value for alpha!")
     if (n11 < 0) or (n10 < 0) or (n01 < 0) or (n00 < 0):
@@ -177,14 +171,11 @@
     --------
     ok : boolean
         True if table is consistent with the data
-<<<<<<< HEAD
+
     '''
     
     if sum(Nt) < (n00 + n01 + n10 + n11):
-=======
-    """
-    if int(sum(Nt)) < int(n00 + n01 + n10 + n11):
->>>>>>> fbcc8602
+
         raise ValueError("Number of subjects do not match!")
 
     if (n11 < 0) or (n10 < 0) or (n01 < 0) or (n00 < 0):
